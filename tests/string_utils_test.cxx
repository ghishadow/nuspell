--- conflicted
+++ resolved
@@ -51,15 +51,6 @@
 	CHECK(exp == out);
 }
 
-<<<<<<< HEAD
-TEST_CASE("method split_v", "[string_utils]")
-{
-	// TODO
-	CHECK(1 == 1);
-}
-
-=======
->>>>>>> 27c9eb16
 TEST_CASE("method split_first", "[string_utils]")
 {
 	auto in = string("first\tsecond");
@@ -84,13 +75,7 @@
 
 TEST_CASE("method split_on_whitespace", "[string_utils]")
 {
-<<<<<<< HEAD
-	// TODO
-	CHECK(1 == 1);
-}
-=======
 	// also tests _v variant
->>>>>>> 27c9eb16
 
 	auto in = string("   qwe ert  \tasd ");
 	auto exp = vector<string>{"qwe", "ert", "asd"};
@@ -128,11 +113,11 @@
 
 	in = string("ελλάδα");
 	out = to_upper(in);
-	// FIXME	CHECK(string("ΕΛΛΆΔΑ") == out);
+	// FIXME CHECK(string("ΕΛΛΆΔΑ") == out);
 
 	in = string("grüßen");
 	out = to_upper(in);
-	// FIXME	CHECK(string("GRÜẞEN") == out);
+	// FIXME CHECK(string("GRÜẞEN") == out);
 
 	in = string("ijsselmeer");
 	out = to_upper(in);
@@ -143,7 +128,7 @@
 
 	in = string("ĳsselmeer");
 	out = to_upper(in);
-	// FIXME	CHECK(string("ĲSSELMEER") == out);
+	// FIXME CHECK(string("ĲSSELMEER") == out);
 	in = string("Ĳsselmeer");
 	out = to_upper(in);
 	CHECK(string("ĲSSELMEER") == out);
@@ -176,12 +161,8 @@
 	CHECK(string("AA") == out);
 
 	in = string("ελλάδα");
-<<<<<<< HEAD
-	out = capitalize(in);
-	// FIXME	CHECK(string("Ελλάδα") == out);
-=======
-	// FIXME	CHECK("Ελλάδα" == capitalize(in));
->>>>>>> 27c9eb16
+	out = capitalize(in);
+	// FIXME CHECK(string("Ελλάδα") == out);
 	in = string("Ελλάδα");
 	out = capitalize(in);
 	CHECK(string("Ελλάδα") == out);
@@ -190,17 +171,11 @@
 	CHECK(string("ΕΛΛΆΔΑ") == out);
 
 	in = string("σίγμα");
-<<<<<<< HEAD
-	out = capitalize(in);
-	// FIXME	CHECK(string("Σίγμα") == out);
-	in = string("ςίγμα"); // use of ς where σ should be used
-	out = capitalize(in);
-	// FIXME	CHECK(string("Σίγμα") == out);
-=======
-	// FIXME	CHECK("Σίγμα" == capitalize(in));
-	in = string("ςίγμα");
-	// FIXME	CHECK("Σίγμα" == capitalize(in));
->>>>>>> 27c9eb16
+	out = capitalize(in);
+	// FIXME CHECK(string("Σίγμα") == out);
+	in = string("ςίγμα"); // Use of ς where σ is expected.
+	out = capitalize(in);
+	// FIXME CHECK(string("Σίγμα") == out);
 	in = string("Σίγμα");
 	out = capitalize(in);
 	CHECK(string("Σίγμα") == out);
@@ -231,40 +206,25 @@
 	out = capitalize(in, true);
 	CHECK(string("IJsselmeer") == out);
 
-<<<<<<< HEAD
 	in = string("ĳsselmeer");
 	out = capitalize(in);
-	// FIXME	CHECK(string("Ĳsselmeer") == out);
-=======
-	in = string("ĳ");
-	// FIXME	CHECK("Ĳ" == capitalize(in));
-	in = string("Ĳ");
-	CHECK("Ĳ" == capitalize(in));
+	// FIXME CHECK(string("Ĳsselmeer") == out);
+	in = string("Ĳsselmeer");
+	out = capitalize(in);
+	CHECK(string("Ĳsselmeer") == out);
+
 	in = string("ĳsselmeer");
-	// FIXME	CHECK("Ĳsselmeer" == capitalize(in));
->>>>>>> 27c9eb16
+	out = capitalize(in, true);
+	// FIXME CHECK(string("Ĳsselmeer") == out);
 	in = string("Ĳsselmeer");
-	out = capitalize(in);
+	out = capitalize(in, true);
 	CHECK(string("Ĳsselmeer") == out);
 
-	in = string("ĳsselmeer");
-<<<<<<< HEAD
-	out = capitalize(in, true);
-	// FIXME	CHECK(string("Ĳsselmeer") == out);
-	in = string("Ĳsselmeer");
-	out = capitalize(in, true);
-	CHECK(string("Ĳsselmeer") == out);
-
 	// TODO Add some Arabic and Hebrew examples.
-=======
-	// FIXME	CHECK("Ĳsselmeer" == capitalize(in, true));
-	in = string("Ĳsselmeer");
-	CHECK("Ĳsselmeer" == capitalize(in, true));
 }
 
 TEST_CASE("method classify_casing", "[string_utils]")
 {
-	// TODO this test
 	CHECK(Casing::SMALL == classify_casing("alllowercase"s));
 	CHECK(Casing::SMALL == classify_casing("alllowercase3"s));
 	CHECK(Casing::INIT_CAPITAL == classify_casing("Initandlowercase"s));
@@ -275,5 +235,4 @@
 	CHECK(Casing::CAMEL == classify_casing("iCamelCase@"s));
 	CHECK(Casing::PASCAL == classify_casing("InitCamelCase"s));
 	CHECK(Casing::PASCAL == classify_casing("InitCamelCase "s));
->>>>>>> 27c9eb16
 }